﻿using System;
using System.Collections.Generic;
using System.Linq;
using UnityEngine;

namespace g3
{

    /// <summary>
    /// Cut mesh with a path of 2D line segments
    /// Assumptions:
    ///   - mesh vertex x/y coordinates are 2D coordinates we want to use. Replace PointF if this is not the case.
    ///   - segments of Curve lie entirely within UV-triangles
    ///   
    /// Limitations:
    ///   - currently not robust to near-parallel line segments that are within epsilon-band of the
    ///     input loop. In this case, we will include all such segments in the 'cut' set, but we
    ///     will probably not be able to find a connected path through them. 
    ///   - not robust to degenerate geometry. Strongly recommend that you use Validate() and/or
    ///     preprocess the input mesh to remove degenerate faces/edges
    /// 
    /// </summary>
    public class MeshInsertUVPolyCurve
	{
		public DMesh3 Mesh;
        public PolyLine2d Curve;
        public bool IsLoop;             // if true, Curve is closed polygon

        // This function provides the UV-space coordinates. Default is to return vertex_pos.xy
        public Func<int, Vector2d> PointF;
	    
        public Func<int, bool> FilterTriF;

        // this function sets UV-space coordinates. Default is to set x=x, y=y, z=0
        public Action<int, Vector2d, Vector3f?> SetPointF;

        // the spans & loops take some compute time and can be disabled if you don't need it...
        public bool EnableCutSpansAndLoops = true;

        // probably always makes sense to use this...maybe not for very small problems?
        public bool UseTriSpatial = true;

        // points/edges within this distance are considered the same
        public double SpatialEpsilon = MathUtil.ZeroTolerance;

        // Results

        // (ordered) vertex ids of Curve vertices after insertion into mesh
        public int[] CurveVertices;

        // (unordered) edges that lie on the curve.
        public HashSet<int> OnCutEdges;


        // Edge loops and spans inserted into the mesh by this operation
        public List<EdgeSpan> Spans;
        public List<EdgeLoop> Loops;



        public MeshInsertUVPolyCurve(DMesh3 mesh, PolyLine2d curve, bool isLoop = false)
		{
			Mesh = mesh;
            Curve = curve;
            IsLoop = isLoop;

            PointF = (vid) => { return Mesh.GetVertex(vid).xy; };
            SetPointF = (vid, pos, t) => { Mesh.SetVertex(vid, new Vector3d(pos.x, pos.y, 0)); };
        }


        public MeshInsertUVPolyCurve(DMesh3 mesh, Polygon2d loop)
        {
            Mesh = mesh;
            Curve = new PolyLine2d(loop.Vertices);
            IsLoop = true;

            PointF = (vid) => { return Mesh.GetVertex(vid).xy; };
            SetPointF = (vid, pos, t) => { Mesh.SetVertex(vid, new Vector3d(pos.x, pos.y, 0)); };
        }

        public MeshInsertUVPolyCurve(DMesh3 mesh, PolyLine2d path)
        {
            Mesh = mesh;
            Curve = new PolyLine2d(path.Vertices);
            IsLoop = false;

            PointF = (vid) => { return Mesh.GetVertex(vid).xy; };
            SetPointF = (vid, pos, t) => { Mesh.SetVertex(vid, new Vector3d(pos.x, pos.y, 0)); };
        }


        public virtual ValidationStatus Validate(double fDegenerateTol = MathUtil.ZeroTolerancef)
		{
            double dist_sqr_thresh = fDegenerateTol * fDegenerateTol;

            int nStop = IsLoop ? Curve.VertexCount - 1 : Curve.VertexCount;
            for ( int k = 0; k < nStop; ++k ) {
                Vector2d v0 = Curve[k];
                Vector2d v1 = Curve[(k + 1) % Curve.VertexCount];
                if (v0.DistanceSquared(v1) < dist_sqr_thresh)
                    return ValidationStatus.NearDenegerateInputGeometry;
            }

            foreach ( int eid in Mesh.EdgeIndices()) {
                Index2i ev = Mesh.GetEdgeV(eid);
                if (PointF(ev.a).DistanceSquared(PointF(ev.b)) < dist_sqr_thresh)
                    return ValidationStatus.NearDegenerateMeshEdges;
            }

			return ValidationStatus.Ok;
		}



        // we use this simple 2D bins data structure to speed up containment queries

        TriangleBinsGrid2d triSpatial;

        void spatial_add_triangle(int tid) {
            if (triSpatial == null)
                return;
            Index3i tv = Mesh.GetTriangle(tid);
            Vector2d a = PointF(tv.a), b = PointF(tv.b), c = PointF(tv.c);
            triSpatial.InsertTriangleUnsafe(tid, ref a, ref b, ref c);
        }
        void spatial_add_triangles(int t0, int t1) {
            if (triSpatial == null)
                return;
            spatial_add_triangle(t0);
            if (t1 != DMesh3.InvalidID)
                spatial_add_triangle(t1);
        }
        void spatial_remove_triangle(int tid) {
            if (triSpatial == null)
                return;
            Index3i tv = Mesh.GetTriangle(tid);
            Vector2d a = PointF(tv.a), b = PointF(tv.b), c = PointF(tv.c);
            triSpatial.RemoveTriangleUnsafe(tid, ref a, ref b, ref c);
        }
        void spatial_remove_triangles(int t0, int t1) {
            if (triSpatial == null)
                return;
            spatial_remove_triangle(t0);
            if (t1 != DMesh3.InvalidID)
                spatial_remove_triangle(t1);
        }


        // (sequentially) find each triangle that path point lies in, and insert a vertex for
        // that point into mesh.
        void insert_corners(HashSet<int> MeshVertsOnCurve)
        {
            PrimalQuery2d query = new PrimalQuery2d(PointF);

            if (UseTriSpatial) {
                int count = Mesh.TriangleCount + Curve.VertexCount;
                int bins = 32;
                if (count < 25) bins = 8;
                else if (count < 100) bins = 16;
                AxisAlignedBox3d bounds3 = Mesh.CachedBounds;
                AxisAlignedBox2d bounds2 = new AxisAlignedBox2d(bounds3.Min.xy, bounds3.Max.xy);
                triSpatial = new TriangleBinsGrid2d(bounds2, bins);
                foreach (int tid in Mesh.TriangleIndices())
                    spatial_add_triangle(tid);
            }

            Func<int, Vector2d, bool> inTriangleF = (tid, pos) => {
                Index3i tv = Mesh.GetTriangle(tid);
                int query_result = query.ToTriangleUnsigned(pos, tv.a, tv.b, tv.c);
                return (query_result == -1 || query_result == 0);
            };

            CurveVertices = new int[Curve.VertexCount];
            for ( int i = 0; i < Curve.VertexCount; ++i ) {
                Vector2d vInsert = Curve[i];
                bool inserted = false;

<<<<<<< HEAD
                foreach (int tid in Mesh.TriangleIndices()) {
                    Index3i tv = Mesh.GetTriangle(tid);
                    
                    // make sure that the triangle satisfies the filter if filter is specified
                    if (FilterTriF != null && FilterTriF(tid) == false)
                    {
                        continue;
                    }
                    
                    // [RMS] using unsigned query here because we do not need to care about tri CW/CCW orientation
                    //   (right? otherwise we have to explicitly invert mesh. Nothing else we do depends on tri orientation)
                    //int query_result = query.ToTriangle(vInsert, tv.a, tv.b, tv.c);
                    int query_result = query.ToTriangleUnsigned(vInsert, tv.a, tv.b, tv.c);
                    if (query_result == -1 || query_result == 0) {
                        Vector3d bary = MathUtil.BarycentricCoords(vInsert, PointF(tv.a), PointF(tv.b), PointF(tv.c));
                        int vid = insert_corner_from_bary(i, tid, bary, 0.001); // ZG: increased tolerance
                        if ( vid > 0 ) {    // this should be always happening..
                            CurveVertices[i] = vid;
                            inserted = true;

                            //Util.WriteDebugMesh(Mesh, string.Format("C:\\git\\geometry3SharpDemos\\geometry3Test\\test_output\\after_insert_corner_{0}.obj", i));
=======
                int contain_tid = DMesh3.InvalidID;
                if (triSpatial != null) {
                    contain_tid = triSpatial.FindContainingTriangle(vInsert, inTriangleF);
                } else {
                    foreach (int tid in Mesh.TriangleIndices()) {
                        Index3i tv = Mesh.GetTriangle(tid);
                        // [RMS] using unsigned query here because we do not need to care about tri CW/CCW orientation
                        //   (right? otherwise we have to explicitly invert mesh. Nothing else we do depends on tri orientation)
                        //int query_result = query.ToTriangle(vInsert, tv.a, tv.b, tv.c);
                        int query_result = query.ToTriangleUnsigned(vInsert, tv.a, tv.b, tv.c);
                        if (query_result == -1 || query_result == 0) {
                            contain_tid = tid;
>>>>>>> 4ae00358
                            break;
                        }
                    }
                }

                if (contain_tid != DMesh3.InvalidID ) {
                    Index3i tv = Mesh.GetTriangle(contain_tid);
                    Vector3d bary = MathUtil.BarycentricCoords(vInsert, PointF(tv.a), PointF(tv.b), PointF(tv.c));
                    // SpatialEpsilon is our zero-tolerance, so merge if we are closer than that
                    bool is_existing_v;
                    int vid = insert_corner_from_bary(i, contain_tid, bary, 0.01, 100*SpatialEpsilon, out is_existing_v);
                    if (vid > 0) {    // this should be always happening..
                        CurveVertices[i] = vid;
                        if (is_existing_v)
                            MeshVertsOnCurve.Add(vid);
                        inserted = true;
                    } else {
                        throw new Exception("MeshInsertUVPolyCurve.insert_corners: failed to insert vertex " + i.ToString());
                    }
                }

                if (inserted == false) {
                    throw new Exception("MeshInsertUVPolyCurve.insert_corners: curve vertex " 
                        + i.ToString() + " is not inside or on any mesh triangle!");
                }
            }
        }



        // insert point at bary_coords inside tid. If point is at vtx, just use that vtx.
        // If it is on an edge, do an edge split. Otherwise poke face.
        int insert_corner_from_bary(int iCorner, int tid, Vector3d bary_coords, 
            double bary_tol, double spatial_tol, out bool is_existing_v)
        {
            is_existing_v = false;
            Vector2d vInsert = Curve[iCorner];
            Index3i tv = Mesh.GetTriangle(tid);

            // handle cases where corner is on a vertex
            int cornerv = -1;
            if (bary_coords.x > 1 - bary_tol)
                cornerv = tv.a;
            else if (bary_coords.y > 1 - bary_tol)
                cornerv = tv.b;
            else if (bary_coords.z > 1 - bary_tol)
                cornerv = tv.c;
            if (cornerv != -1 && PointF(cornerv).Distance(vInsert) < spatial_tol) {
                is_existing_v = true;
                return cornerv;
            }

            // handle cases where corner is on an edge
            int split_edge = -1;
            if (bary_coords.x < bary_tol)
                split_edge = 1;
            else if (bary_coords.y < bary_tol)
                split_edge = 2;
            else if (bary_coords.z < bary_tol)
                split_edge = 0;
            
            var point3d = Mesh.GetTriBaryPoint(tid, bary_coords.x, bary_coords.y, bary_coords.z);
            
            if (split_edge >= 0) {
                int eid = Mesh.GetTriEdge(tid, split_edge);

<<<<<<< HEAD
                DMesh3.EdgeSplitInfo split_info;
                MeshResult splitResult = Mesh.SplitEdge(eid, out split_info);
                if (splitResult != MeshResult.Ok)
                    throw new Exception("MeshInsertUVPolyCurve.insert_corner_special: edge split failed in case sum==2");
                
                SetPointF(split_info.vNew, vInsert, (Vector3f?) point3d);
                return split_info.vNew;
=======
                Index2i ev = Mesh.GetEdgeV(eid);
                Segment2d seg = new Segment2d(PointF(ev.a), PointF(ev.b));
                if (seg.DistanceSquared(vInsert) < spatial_tol*spatial_tol) {
                    Index2i et = Mesh.GetEdgeT(eid);
                    spatial_remove_triangles(et.a, et.b);

                    DMesh3.EdgeSplitInfo split_info;
                    MeshResult splitResult = Mesh.SplitEdge(eid, out split_info);
                    if (splitResult != MeshResult.Ok)
                        throw new Exception("MeshInsertUVPolyCurve.insert_corner_from_bary: edge split failed in case sum==2 - " + splitResult.ToString());
                    SetPointF(split_info.vNew, vInsert);

                    spatial_add_triangles(et.a, et.b);
                    spatial_add_triangles(split_info.eNewT2, split_info.eNewT3);

                    return split_info.vNew;
                }
>>>>>>> 4ae00358
            }

            spatial_remove_triangle(tid);

            // otherwise corner is inside triangle
            DMesh3.PokeTriangleInfo pokeinfo;
            MeshResult result = Mesh.PokeTriangle(tid, bary_coords, out pokeinfo);
            if (result != MeshResult.Ok)
                throw new Exception("MeshInsertUVPolyCurve.insert_corner_from_bary: face poke failed - " + result.ToString());

<<<<<<< HEAD
            SetPointF(pokeinfo.new_vid, vInsert, (Vector3f?) point3d);
=======
            SetPointF(pokeinfo.new_vid, vInsert);

            spatial_add_triangle(tid);
            spatial_add_triangle(pokeinfo.new_t1);
            spatial_add_triangle(pokeinfo.new_t2);

>>>>>>> 4ae00358
            return pokeinfo.new_vid;
        }

        public virtual bool Apply()
		{
            HashSet<int> OnCurveVerts = new HashSet<int>();     // original vertices that were epsilon-coincident w/ curve vertices
            insert_corners(OnCurveVerts);

            // [RMS] not using this?
            //HashSet<int> corner_v = new HashSet<int>(CurveVertices);

            // not sure we need to track all of these
            HashSet<int> ZeroEdges = new HashSet<int>();
            HashSet<int> ZeroVertices = new HashSet<int>();
            OnCutEdges = new HashSet<int>();

            HashSet<int> NewEdges = new HashSet<int>();
            HashSet<int> NewCutVertices = new HashSet<int>();
            sbyte[] signs = new sbyte[2 * Mesh.MaxVertexID + 2*Curve.VertexCount];

            HashSet<int> segTriangles = new HashSet<int>();
            HashSet<int> segVertices = new HashSet<int>();
            HashSet<int> segEdges = new HashSet<int>();

            // loop over segments, insert each one in sequence
            int N = (IsLoop) ? Curve.VertexCount : Curve.VertexCount - 1;
            for ( int si = 0; si < N; ++si ) {
                int i0 = si;
                int i1 = (si + 1) % Curve.VertexCount;
                Segment2d seg = new Segment2d(Curve[i0], Curve[i1]);

                int i0_vid = CurveVertices[i0];
                int i1_vid = CurveVertices[i1];

                // If these vertices are already connected by an edge, we can just continue.
                int existing_edge = Mesh.FindEdge(i0_vid, i1_vid);
                if ( existing_edge != DMesh3.InvalidID ) {
                    add_cut_edge(existing_edge);
                    continue;
                }

                if (triSpatial != null) {
                    segTriangles.Clear(); segVertices.Clear(); segEdges.Clear();
                    AxisAlignedBox2d segBounds = new AxisAlignedBox2d(seg.P0); segBounds.Contain(seg.P1);
                    segBounds.Expand(MathUtil.ZeroTolerancef * 10);
                    triSpatial.FindTrianglesInRange(segBounds, segTriangles);
                    IndexUtil.TrianglesToVertices(Mesh, segTriangles, segVertices);
                    IndexUtil.TrianglesToEdges(Mesh, segTriangles, segEdges);
                }

                int MaxVID = Mesh.MaxVertexID;
                IEnumerable<int> vertices = Interval1i.Range(MaxVID);
                if (triSpatial != null)
                    vertices = segVertices;

                // compute edge-crossing signs
                // [TODO] could walk along mesh from a to b, rather than computing for entire mesh?
                if ( signs.Length < MaxVID )
                    signs = new sbyte[2*MaxVID];
                gParallel.ForEach(vertices, (vid) => {
                    if (Mesh.IsVertex(vid)) {
                        if (vid == i0_vid || vid == i1_vid) {
                            signs[vid] = 0;
                        } else {
                            Vector2d v2 = PointF(vid);
                            // tolerance defines band in which we will consider values to be zero
                            signs[vid] = (sbyte)seg.WhichSide(v2, SpatialEpsilon);
                        }
                    } else
                        signs[vid] = sbyte.MaxValue;
                });

                // have to skip processing of new edges. If edge id
                // is > max at start, is new. Otherwise if in NewEdges list, also new.
                // (need both in case we re-use an old edge index)
                int MaxEID = Mesh.MaxEdgeID;
                NewEdges.Clear();
                NewCutVertices.Clear();
                NewCutVertices.Add(i0_vid);
                NewCutVertices.Add(i1_vid);

                // cut existing edges with segment
                IEnumerable<int> edges = Interval1i.Range(MaxEID);
                if (triSpatial != null)
                    edges = segEdges;
                foreach ( int eid in edges ) { 
                    if (Mesh.IsEdge(eid) == false)
                        continue;
                    if (eid >= MaxEID || NewEdges.Contains(eid))
                        continue;

                    // cannot cut boundary edges?
                    if (Mesh.IsBoundaryEdge(eid))
                        continue;
                    
                    // check if the edge is from triangles that satisfy filter
                    if (FilterTriF != null)
                    {
                        var edgeT = Mesh.GetEdgeT(eid);
                        if (!FilterTriF(edgeT.a) && !FilterTriF(edgeT.b))
                        {
                            continue;
                        }
                    }

                    Index2i ev = Mesh.GetEdgeV(eid);
                    int eva_sign = signs[ev.a];
                    int evb_sign = signs[ev.b];

                    // [RMS] should we be using larger epsilon here? If we don't track OnCurveVerts explicitly, we 
                    // need to at least use same epsilon we passed to insert_corner_from_bary...do we still also
                    // need that to catch the edges we split in the poke?
                    bool eva_in_segment = false;
                    if ( eva_sign == 0 ) 
                        eva_in_segment = OnCurveVerts.Contains(ev.a) || Math.Abs(seg.Project(PointF(ev.a))) < (seg.Extent + SpatialEpsilon);
                    bool evb_in_segment = false;
                    if (evb_sign == 0)
                        evb_in_segment = OnCurveVerts.Contains(ev.b) || Math.Abs(seg.Project(PointF(ev.b))) < (seg.Extent + SpatialEpsilon);

                    // If one or both vertices are on-segment, we have special case.
                    // If just one vertex is on the segment, we can skip this edge.
                    // If both vertices are on segment, then we can just re-use this edge.
                    if (eva_in_segment || evb_in_segment) {
                        if (eva_in_segment && evb_in_segment) {
                            ZeroEdges.Add(eid);
                            add_cut_edge(eid);
                            NewCutVertices.Add(ev.a); NewCutVertices.Add(ev.b);
                        } else {
                            int zvid = eva_in_segment ? ev.a : ev.b;
                            ZeroVertices.Add(zvid);
                            NewCutVertices.Add(zvid);
                        }
                        continue;
                    }

                    // no crossing
                    if (eva_sign * evb_sign > 0)
                        continue;

                    // compute segment/segment intersection
                    Vector2d va = PointF(ev.a);
                    Vector2d vb = PointF(ev.b);
                    Segment2d edge_seg = new Segment2d(va, vb);
                    IntrSegment2Segment2 intr = new IntrSegment2Segment2(edge_seg, seg);
                    intr.Compute();
                    if (intr.Type == IntersectionType.Segment) {
                        // [RMS] we should have already caught this above, so if it happens here it is probably spurious?
                        // we should have caught this case above, but numerics are different so it might occur again
                        ZeroEdges.Add(eid);
                        NewCutVertices.Add(ev.a); NewCutVertices.Add(ev.b);
                        add_cut_edge(eid);
                        continue;
                    } else if (intr.Type != IntersectionType.Point) {
                        continue; // no intersection
                    }
                    Vector2d x = intr.Point0;
                    double t = Math.Sqrt(x.DistanceSquared(va) / va.DistanceSquared(vb));

                    // this case happens if we aren't "on-segment" but after we do the test the intersection pt 
                    // is within epsilon of one end of the edge. This is a spurious t-intersection and we
                    // can ignore it. Some other edge should exist that picks up this vertex as part of it.
                    // [TODO] what about if this edge is degenerate?
                    bool x_in_segment = Math.Abs(edge_seg.Project(x)) < (edge_seg.Extent - SpatialEpsilon);
                    if (! x_in_segment ) {
                        continue;
                    }

                    Index2i et = Mesh.GetEdgeT(eid);
                    spatial_remove_triangles(et.a, et.b);

                    // split edge at this segment
                    DMesh3.EdgeSplitInfo splitInfo;
                    MeshResult result = Mesh.SplitEdge(eid, out splitInfo, t);
                    if (result != MeshResult.Ok) {
                        throw new Exception("MeshInsertUVSegment.Apply: SplitEdge failed - " + result.ToString());
                        //return false;
                    }
                    
                    // identify the parameter t of the intersection
                    var t = intr.Parameter0;

                    var eva = Mesh.GetVertex(ev.a);
                    var evb = Mesh.GetVertex(ev.b);
                    var center = (eva + evb) / 2.0;
                    var dir = (evb - eva).Normalized;
                    var evn = center + t * dir;

                    // move split point to intersection position
                    SetPointF(splitInfo.vNew, x, (Vector3f?) evn);
                    NewCutVertices.Add(splitInfo.vNew);

                    NewEdges.Add(splitInfo.eNewBN);
                    NewEdges.Add(splitInfo.eNewCN);

                    spatial_add_triangles(et.a, et.b);
                    spatial_add_triangles(splitInfo.eNewT2, splitInfo.eNewT3);

                    // some splits - but not all - result in new 'other' edges that are on
                    // the polypath. We want to keep track of these edges so we can extract loop later.
                    Index2i ecn = Mesh.GetEdgeV(splitInfo.eNewCN);
                    if (NewCutVertices.Contains(ecn.a) && NewCutVertices.Contains(ecn.b))
                        add_cut_edge(splitInfo.eNewCN);

                    // since we don't handle bdry edges this should never be false, but maybe we will handle bdry later...
                    if (splitInfo.eNewDN != DMesh3.InvalidID) {
                        NewEdges.Add(splitInfo.eNewDN);
                        Index2i edn = Mesh.GetEdgeV(splitInfo.eNewDN);
                        if (NewCutVertices.Contains(edn.a) && NewCutVertices.Contains(edn.b))
                            add_cut_edge(splitInfo.eNewDN);
                    }
                }
            }

            // extract the cut paths
            if (EnableCutSpansAndLoops)
                find_cut_paths(OnCutEdges);

            return true;

		} // Apply()


        // useful to have all these calls centralized for debugging...
        void add_cut_edge(int eid) {
            OnCutEdges.Add(eid);
        }




        /// <summary>
        /// Generally after calling Apply(), we have over-triangulated the mesh, because we have split
        /// the original edges multiple times, etc. This function will walk the edges and collapse 
        /// the unnecessary edges/vertices along the inserted loops. 
        /// </summary>
        public void Simplify()
        {
            for ( int k = 0; k < Loops.Count; ++k) {
                EdgeLoop newloop = simplify(Loops[k]);
                Loops[k] = newloop;
            }
        }

        // Walk along edge loop and collapse to inserted curve vertices. 
        EdgeLoop simplify(EdgeLoop loop)
        {
            HashSet<int> curve_verts = new HashSet<int>(CurveVertices);

            List<int> remaining_edges = new List<int>();
            for ( int li = 0; li < loop.EdgeCount; ++li) {
                int eid = loop.Edges[li];
                Index2i ev = Mesh.GetEdgeV(eid);
                
                // cannot collapse edge between two "original" polygon verts (ie created by face pokes)
                if (curve_verts.Contains(ev.a) && curve_verts.Contains(ev.b)) {
                    remaining_edges.Add(eid);
                    continue;
                }

                // if we have an original vert, we need to keep it (and its position!)
                int keep = ev.a, discard = ev.b;
                Vector3d set_to = Vector3d.Zero;
                if (curve_verts.Contains(ev.b)) {
                    keep = ev.b;
                    discard = ev.a;
                    set_to = Mesh.GetVertex(ev.b);
                } else if ( curve_verts.Contains(ev.a) ) {
                    set_to = Mesh.GetVertex(ev.a);
                } else {
                    set_to = 0.5 * (Mesh.GetVertex(ev.a) + Mesh.GetVertex(ev.b));
                }
                
                // make sure we are not going to flip any normals
                // [OPTIMIZATION] May be possible to do this more efficiently because we know we are in
                //   2D and each tri should have same cw/ccw orientation. But we don't quite "know" we
                //   are in 2D here, as CollapseEdge function is operating on the mesh coordinates...
                if (MeshUtil.CheckIfCollapseCreatesFlip(Mesh, eid, set_to)) {
                    remaining_edges.Add(eid);
                    continue;
                }

                // cannot collapse if the 'other' edges we would discard are OnCutEdges. This would
                // result in loop potentially being broken. bad!
                Index4i einfo = Mesh.GetEdge(eid);
                int c = IndexUtil.find_tri_other_vtx(keep, discard, Mesh.GetTriangle(einfo.c));
                int d = IndexUtil.find_tri_other_vtx(keep, discard, Mesh.GetTriangle(einfo.d));
                int ec = Mesh.FindEdge(discard, c);
                int ed = Mesh.FindEdge(discard, d);
                if (OnCutEdges.Contains(ec) || OnCutEdges.Contains(ed)) {
                    remaining_edges.Add(eid);
                    continue;
                }

                // do collapse and update internal data structures
                DMesh3.EdgeCollapseInfo collapse;
                MeshResult result = Mesh.CollapseEdge(keep, discard, out collapse);
                if ( result == MeshResult.Ok ) {
                    Mesh.SetVertex(collapse.vKept, set_to);
                    OnCutEdges.Remove(collapse.eCollapsed);
                } else {
                    remaining_edges.Add(eid);
                }
            }

            return EdgeLoop.FromEdges(Mesh, remaining_edges);
        }





        public void find_cut_paths(HashSet<int> CutEdges)
        {
            Spans = new List<EdgeSpan>();
            Loops = new List<EdgeLoop>();

            // [TODO] what about if vert appears more than twice in list? we should check for that!

            HashSet<int> Remaining = new HashSet<int>(CutEdges);
            while ( Remaining.Count > 0 ) {
                int start_edge = Remaining.First();
                Remaining.Remove(start_edge);
                if (!Mesh.IsEdge(start_edge)) continue;
                Index2i start_edge_v = Mesh.GetEdgeV(start_edge);

                bool isLoop;
                List<int> forwardSpan = walk_edge_span_forward(Mesh, start_edge, start_edge_v.a, Remaining, out isLoop);
                if (isLoop == false) {
                    List<int> backwardSpan = walk_edge_span_forward(Mesh, start_edge, start_edge_v.b, Remaining, out isLoop);
                    if (isLoop)
                        throw new Exception("find_cut_paths: how did this possibly happen?!?");
                    if (backwardSpan.Count > 1) {
                        backwardSpan.Reverse();
                        backwardSpan.RemoveAt(backwardSpan.Count - 1);
                        backwardSpan.AddRange(forwardSpan);
                        Index2i start_ev = Mesh.GetEdgeV(backwardSpan[0]);
                        Index2i end_ev = Mesh.GetEdgeV(backwardSpan[backwardSpan.Count - 1]);
                        // [RMS] >2 check here catches two-edge span case, where we do have shared vert but
                        //   can never be loop unless we have duplicate edge (!)
                        isLoop = backwardSpan.Count > 2 && IndexUtil.find_shared_edge_v(ref start_ev, ref end_ev) != DMesh3.InvalidID;
                        forwardSpan = backwardSpan;
                    }
                }

                if (isLoop) {
                    EdgeLoop loop = EdgeLoop.FromEdges(Mesh, forwardSpan);
                    Util.gDevAssert(loop.CheckValidity());
                    Loops.Add(loop);
                } else {
                    EdgeSpan span = EdgeSpan.FromEdges(Mesh, forwardSpan);
                    Util.gDevAssert(span.CheckValidity());
                    Spans.Add(span);
                }
            }

        }




        static List<int> walk_edge_span_forward(DMesh3 mesh, int start_edge, int start_pivot_v, HashSet<int> EdgeSet, out bool bClosedLoop)
        {
            bClosedLoop = false;

            List<int> edgeSpan = new List<int>();
            edgeSpan.Add(start_edge);

            // we update this as we step
            //int cur_edge = start_edge;
            int cur_pivot_v = start_pivot_v;
            int stop_pivot_v = IndexUtil.find_edge_other_v(mesh.GetEdgeV(start_edge), start_pivot_v);
            Util.gDevAssert(stop_pivot_v != DMesh3.InvalidID);

            bool done = false;
            while (!done) {

                // find outgoing edge in set and connected to current pivot vtx
                int next_edge = -1;
                foreach (int nbr_edge in mesh.VtxEdgesItr(cur_pivot_v)) {
                    if (EdgeSet.Contains(nbr_edge)) {
                        next_edge = nbr_edge;
                        break;
                    }
                }

                // could not find - must be done span
                if (next_edge == -1) {
                    done = true;
                    break;
                }

                // figure out next pivot vtx (is 'other' from current pivot on next edge)
                Index2i next_edge_v = mesh.GetEdgeV(next_edge);
                if (next_edge_v.a == cur_pivot_v) {
                    cur_pivot_v = next_edge_v.b;
                } else if (next_edge_v.b == cur_pivot_v) {
                    cur_pivot_v = next_edge_v.a;
                } else {
                    throw new Exception("walk_edge_span_forward: found valid next edge but not connected to previous vertex??");
                }

                edgeSpan.Add(next_edge);
                EdgeSet.Remove(next_edge);

                // if this happens, we closed a loop
                if (cur_pivot_v == stop_pivot_v) {
                    done = true;
                    bClosedLoop = true;
                }
            }

            return edgeSpan;
        }




    }
}<|MERGE_RESOLUTION|>--- conflicted
+++ resolved
@@ -176,34 +176,18 @@
                 Vector2d vInsert = Curve[i];
                 bool inserted = false;
 
-<<<<<<< HEAD
-                foreach (int tid in Mesh.TriangleIndices()) {
-                    Index3i tv = Mesh.GetTriangle(tid);
-                    
-                    // make sure that the triangle satisfies the filter if filter is specified
-                    if (FilterTriF != null && FilterTriF(tid) == false)
-                    {
-                        continue;
-                    }
-                    
-                    // [RMS] using unsigned query here because we do not need to care about tri CW/CCW orientation
-                    //   (right? otherwise we have to explicitly invert mesh. Nothing else we do depends on tri orientation)
-                    //int query_result = query.ToTriangle(vInsert, tv.a, tv.b, tv.c);
-                    int query_result = query.ToTriangleUnsigned(vInsert, tv.a, tv.b, tv.c);
-                    if (query_result == -1 || query_result == 0) {
-                        Vector3d bary = MathUtil.BarycentricCoords(vInsert, PointF(tv.a), PointF(tv.b), PointF(tv.c));
-                        int vid = insert_corner_from_bary(i, tid, bary, 0.001); // ZG: increased tolerance
-                        if ( vid > 0 ) {    // this should be always happening..
-                            CurveVertices[i] = vid;
-                            inserted = true;
-
-                            //Util.WriteDebugMesh(Mesh, string.Format("C:\\git\\geometry3SharpDemos\\geometry3Test\\test_output\\after_insert_corner_{0}.obj", i));
-=======
                 int contain_tid = DMesh3.InvalidID;
                 if (triSpatial != null) {
                     contain_tid = triSpatial.FindContainingTriangle(vInsert, inTriangleF);
                 } else {
                     foreach (int tid in Mesh.TriangleIndices()) {
+                        
+                        // make sure that the triangle satisfies the filter if filter is specified
+                        if (FilterTriF != null && FilterTriF(tid) == false)
+                        {
+                            continue;
+                        }
+                        
                         Index3i tv = Mesh.GetTriangle(tid);
                         // [RMS] using unsigned query here because we do not need to care about tri CW/CCW orientation
                         //   (right? otherwise we have to explicitly invert mesh. Nothing else we do depends on tri orientation)
@@ -211,7 +195,6 @@
                         int query_result = query.ToTriangleUnsigned(vInsert, tv.a, tv.b, tv.c);
                         if (query_result == -1 || query_result == 0) {
                             contain_tid = tid;
->>>>>>> 4ae00358
                             break;
                         }
                     }
@@ -278,33 +261,17 @@
             if (split_edge >= 0) {
                 int eid = Mesh.GetTriEdge(tid, split_edge);
 
-<<<<<<< HEAD
-                DMesh3.EdgeSplitInfo split_info;
-                MeshResult splitResult = Mesh.SplitEdge(eid, out split_info);
-                if (splitResult != MeshResult.Ok)
-                    throw new Exception("MeshInsertUVPolyCurve.insert_corner_special: edge split failed in case sum==2");
-                
-                SetPointF(split_info.vNew, vInsert, (Vector3f?) point3d);
-                return split_info.vNew;
-=======
                 Index2i ev = Mesh.GetEdgeV(eid);
                 Segment2d seg = new Segment2d(PointF(ev.a), PointF(ev.b));
                 if (seg.DistanceSquared(vInsert) < spatial_tol*spatial_tol) {
                     Index2i et = Mesh.GetEdgeT(eid);
-                    spatial_remove_triangles(et.a, et.b);
-
-                    DMesh3.EdgeSplitInfo split_info;
-                    MeshResult splitResult = Mesh.SplitEdge(eid, out split_info);
-                    if (splitResult != MeshResult.Ok)
-                        throw new Exception("MeshInsertUVPolyCurve.insert_corner_from_bary: edge split failed in case sum==2 - " + splitResult.ToString());
-                    SetPointF(split_info.vNew, vInsert);
-
-                    spatial_add_triangles(et.a, et.b);
-                    spatial_add_triangles(split_info.eNewT2, split_info.eNewT3);
-
-                    return split_info.vNew;
-                }
->>>>>>> 4ae00358
+                    spatial_remove_triangles(et.a, et.b);DMesh3.EdgeSplitInfo split_info;
+                MeshResult splitResult = Mesh.SplitEdge(eid, out split_info);
+                if (splitResult != MeshResult.Ok)
+                    throw new Exception("MeshInsertUVPolyCurve.insert_corner_from_bary: edge split failed in case sum==2-"+ splitResult.ToString());
+                SetPointF(split_info.vNew, vInsert, (Vector3f?) point3d);
+spatial_add_triangles(et.a, et.b);
+                    spatial_add_triangles(split_info.eNewT2, split_info.eNewT3);                return split_info.vNew;}
             }
 
             spatial_remove_triangle(tid);
@@ -315,16 +282,11 @@
             if (result != MeshResult.Ok)
                 throw new Exception("MeshInsertUVPolyCurve.insert_corner_from_bary: face poke failed - " + result.ToString());
 
-<<<<<<< HEAD
             SetPointF(pokeinfo.new_vid, vInsert, (Vector3f?) point3d);
-=======
-            SetPointF(pokeinfo.new_vid, vInsert);
 
             spatial_add_triangle(tid);
             spatial_add_triangle(pokeinfo.new_t1);
             spatial_add_triangle(pokeinfo.new_t2);
-
->>>>>>> 4ae00358
             return pokeinfo.new_vid;
         }
 
@@ -481,7 +443,10 @@
                         continue; // no intersection
                     }
                     Vector2d x = intr.Point0;
-                    double t = Math.Sqrt(x.DistanceSquared(va) / va.DistanceSquared(vb));
+//                    double t = Math.Sqrt(x.DistanceSquared(va) / va.DistanceSquared(vb));
+                    
+                    // identify the parameter t of the intersection
+                    var t = intr.Parameter0;
 
                     // this case happens if we aren't "on-segment" but after we do the test the intersection pt 
                     // is within epsilon of one end of the edge. This is a spurious t-intersection and we
@@ -502,9 +467,6 @@
                         throw new Exception("MeshInsertUVSegment.Apply: SplitEdge failed - " + result.ToString());
                         //return false;
                     }
-                    
-                    // identify the parameter t of the intersection
-                    var t = intr.Parameter0;
 
                     var eva = Mesh.GetVertex(ev.a);
                     var evb = Mesh.GetVertex(ev.b);
