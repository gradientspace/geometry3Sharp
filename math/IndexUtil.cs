--- conflicted
+++ resolved
@@ -113,32 +113,6 @@
         }
 
 
-<<<<<<< HEAD
-
-        /// <summary>
-        /// Filter out invalid entries in indices[] list. Will return indices itself if 
-        /// none invalid, and bForceCopy == false
-        /// </summary>
-        public static int[] FilterValid(int[] indices, Func<int, bool> FilterF, bool bForceCopy = false )
-        {
-            int nValid = 0;
-            for ( int i = 0; i < indices.Length; ++i ) {
-                if (FilterF(indices[i]))
-                    ++nValid;
-            }
-            if (nValid == indices.Length && bForceCopy == false)
-                return indices;
-            int[] valid = new int[nValid];
-            int vi = 0;
-            for ( int i = 0; i < indices.Length; ++i ) {
-                if (FilterF(indices[i]))
-                    valid[vi++] = indices[i];
-            }
-            return valid;
-        }
-
-
-=======
         public static void cycle_indices_minfirst(ref Index3i tri)
         {
             if (tri.b < tri.a && tri.b < tri.c) {
@@ -178,6 +152,32 @@
                 }
             }
         }
->>>>>>> 4846ec9d
+
+
+
+
+        /// <summary>
+        /// Filter out invalid entries in indices[] list. Will return indices itself if 
+        /// none invalid, and bForceCopy == false
+        /// </summary>
+        public static int[] FilterValid(int[] indices, Func<int, bool> FilterF, bool bForceCopy = false )
+        {
+            int nValid = 0;
+            for ( int i = 0; i < indices.Length; ++i ) {
+                if (FilterF(indices[i]))
+                    ++nValid;
+            }
+            if (nValid == indices.Length && bForceCopy == false)
+                return indices;
+            int[] valid = new int[nValid];
+            int vi = 0;
+            for ( int i = 0; i < indices.Length; ++i ) {
+                if (FilterF(indices[i]))
+                    valid[vi++] = indices[i];
+            }
+            return valid;
+        }
+
+
     }
 }