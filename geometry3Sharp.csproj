﻿<?xml version="1.0" encoding="utf-8"?>
<Project ToolsVersion="14.0" DefaultTargets="Build" xmlns="http://schemas.microsoft.com/developer/msbuild/2003">
  <Import Project="$(MSBuildExtensionsPath)\$(MSBuildToolsVersion)\Microsoft.Common.props" Condition="Exists('$(MSBuildExtensionsPath)\$(MSBuildToolsVersion)\Microsoft.Common.props')" />
  <PropertyGroup>
    <Configuration Condition=" '$(Configuration)' == '' ">Debug</Configuration>
    <Platform Condition=" '$(Platform)' == '' ">AnyCPU</Platform>
    <ProjectGuid>{0C518DDA-28FE-44CA-9AB0-F9773974F13A}</ProjectGuid>
    <OutputType>Library</OutputType>
    <AppDesignerFolder>Properties</AppDesignerFolder>
    <RootNamespace>g3</RootNamespace>
    <AssemblyName>geometry3</AssemblyName>
    <TargetFrameworkVersion>v4.5.2</TargetFrameworkVersion>
    <FileAlignment>512</FileAlignment>
  </PropertyGroup>
  <PropertyGroup Condition=" '$(Configuration)|$(Platform)' == 'Debug|AnyCPU' ">
    <DebugSymbols>true</DebugSymbols>
    <DebugType>full</DebugType>
    <Optimize>false</Optimize>
    <OutputPath>bin\Debug\</OutputPath>
    <DefineConstants>DEBUG;TRACE</DefineConstants>
    <ErrorReport>prompt</ErrorReport>
    <WarningLevel>4</WarningLevel>
    <AllowUnsafeBlocks>true</AllowUnsafeBlocks>
  </PropertyGroup>
  <PropertyGroup Condition=" '$(Configuration)|$(Platform)' == 'Release|AnyCPU' ">
    <DebugType>pdbonly</DebugType>
    <Optimize>true</Optimize>
    <OutputPath>bin\Release\</OutputPath>
    <DefineConstants>TRACE</DefineConstants>
    <ErrorReport>prompt</ErrorReport>
    <WarningLevel>4</WarningLevel>
    <AllowUnsafeBlocks>true</AllowUnsafeBlocks>
  </PropertyGroup>
  <ItemGroup>
    <Reference Include="System" />
    <Reference Include="System.Core" />
    <Reference Include="System.Xml.Linq" />
    <Reference Include="System.Data.DataSetExtensions" />
    <Reference Include="Microsoft.CSharp" />
    <Reference Include="System.Data" />
    <Reference Include="System.Net.Http" />
    <Reference Include="System.Xml" />
  </ItemGroup>
  <ItemGroup>
    <Compile Include="core\DVector.cs" />
    <Compile Include="core\FileSystemUtils.cs" />
    <Compile Include="core\RefCountVector.cs" />
    <Compile Include="core\Units.cs" />
    <Compile Include="core\VectorArray.cs" />
    <Compile Include="curve\BaseCurve2.cs" />
    <Compile Include="curve\BSplineBasis.cs" />
    <Compile Include="curve\Circle2.cs" />
    <Compile Include="curve\Ellipse2.cs" />
    <Compile Include="curve\NURBSCurve2.cs" />
    <Compile Include="implicit\ImplicitField.cs" />
    <Compile Include="implicit\ImplicitOperators.cs" />
    <Compile Include="implicit\MarchingQuads.cs" />
    <Compile Include="io\MaterialTypes.cs" />
    <Compile Include="math\Frame3f.cs" />
    <Compile Include="math\IndexUtil.cs" />
    <Compile Include="math\Integrate1d.cs" />
    <Compile Include="math\MathUtil.cs" />
    <Compile Include="math\Matrix2d.cs" />
    <Compile Include="math\Matrix3f.cs" />
    <Compile Include="math\Quaternionf.cs" />
    <Compile Include="math\Vector2d.cs" />
    <Compile Include="math\Vector2f.cs" />
    <Compile Include="math\Vector2i.cs" />
    <Compile Include="mesh\ArrowGenerators.cs" />
    <Compile Include="mesh\CylinderGenerators.cs" />
    <Compile Include="mesh\DiscGenerators.cs" />
    <Compile Include="mesh\DMesh3.cs" />
    <Compile Include="mesh\DMesh3Util.cs" />
    <Compile Include="mesh\IMesh.cs" />
    <Compile Include="io\MeshIO.cs" />
    <Compile Include="io\OBJReader.cs" />
    <Compile Include="io\OBJWriter.cs" />
    <Compile Include="io\StandardMeshReader.cs" />
    <Compile Include="io\StandardMeshWriter.cs" />
    <Compile Include="mesh\MeshConstraints.cs" />
    <Compile Include="mesh\MeshGenerators.cs" />
    <Compile Include="mesh\PlaneGenerators.cs" />
    <Compile Include="Properties\AssemblyInfo.cs" />
    <Compile Include="mesh\SimpleMesh.cs" />
    <Compile Include="core\Util.cs" />
    <Compile Include="math\Vector3d.cs" />
    <Compile Include="math\Vector3i.cs" />
    <Compile Include="math\Vector3f.cs" />
    <Compile Include="queries\Distance.cs" />
    <Compile Include="queries\RayIntersection.cs" />
    <Compile Include="math\AxisAlignedBox2f.cs" />
    <Compile Include="math\AxisAlignedBox3d.cs" />
    <Compile Include="math\AxisAlignedBox3f.cs" />
    <Compile Include="math\Colorf.cs" />
    <Compile Include="math\Line3.cs" />
    <Compile Include="math\Ray3.cs" />
    <Compile Include="math\Segment2.cs" />
    <Compile Include="math\Segment3.cs" />
    <Compile Include="mesh\GenCylGenerators.cs" />
    <Compile Include="mesh\RevolveGenerator.cs" />
    <Compile Include="curve\ArcLengthParam.cs" />
    <Compile Include="curve\CurveGenerators.cs" />
    <Compile Include="curve\CurveUtils.cs" />
    <Compile Include="curve\DCurve3.cs" />
    <Compile Include="curve\ICurve.cs" />
    <Compile Include="curve\Polygon2d.cs" />
    <Compile Include="curve\SimpleCurveDeformers.cs" />
    <Compile Include="queries\DistLine3Ray3.cs" />
    <Compile Include="queries\DistRay3Ray3.cs" />
    <Compile Include="queries\DistRay3Segment3.cs" />
    <Compile Include="curve\PolyLine2f.cs" />
    <Compile Include="core\BufferUtil.cs" />
    <Compile Include="mesh\Remesher.cs" />
    <Compile Include="mesh\MeshUtil.cs" />
<<<<<<< HEAD
    <Compile Include="curve\Arc2.cs" />
    <Compile Include="curve\PolyLine2d.cs" />
    <Compile Include="curve\PlanarComplex.cs" />
    <Compile Include="curve\CurveSampler2.cs" />
    <Compile Include="math\AxisAlignedBox2d.cs" />
    <Compile Include="curve\CurveSequence2.cs" />
    <Compile Include="queries\DistLine3Segment3.cs" />
    <Compile Include="queries\DistLine3Triangle3.cs" />
    <Compile Include="queries\DistPoint3Triangle3.cs" />
    <Compile Include="queries\DistSegment3Triangle3.cs" />
    <Compile Include="queries\DistTriangle3Triangle3.cs" />
    <Compile Include="queries\Intersection.cs" />
    <Compile Include="queries\IntrRay3Triangle3.cs" />
    <Compile Include="math\Triangle3.cs" />
    <Compile Include="queries\IntrSegment2Segment2.cs" />
    <Compile Include="queries\IntrLine2Line2.cs" />
    <Compile Include="math\Line2.cs" />
    <Compile Include="queries\Intersector1.cs" />
    <Compile Include="math\Interval1d.cs" />
    <Compile Include="curve\GeneralPolygon2d.cs" />
    <Compile Include="curve\EllipseArc2.cs" />
    <Compile Include="math\Triangle2.cs" />
    <Compile Include="intersection\IntrLine2Triangle2.cs" />
    <Compile Include="intersection\IntrSegment2Triangle2.cs" />
    <Compile Include="intersection\IntrTriangle2Triangle2.cs" />
    <Compile Include="math\Box3.cs" />
    <Compile Include="math\Box2.cs" />
    <Compile Include="intersection\IntrLine3Box3.cs" />
    <Compile Include="intersection\IntrSegment3Box3.cs" />
    <Compile Include="intersection\IntrRay3Box3.cs" />
=======
    <Compile Include="mesh\MeshWeights.cs" />
>>>>>>> 8e570f76
  </ItemGroup>
  <ItemGroup>
    <Folder Include="interfaces\" />
  </ItemGroup>
  <ItemGroup>
    <None Include="LICENSE" />
    <None Include="README.md" />
  </ItemGroup>
  <Import Project="$(MSBuildToolsPath)\Microsoft.CSharp.targets" />
  <!-- To modify your build process, add your task inside one of the targets below and uncomment it. 
       Other similar extension points exist, see Microsoft.Common.targets.
  <Target Name="BeforeBuild">
  </Target>
  <Target Name="AfterBuild">
  </Target>
  -->
</Project><|MERGE_RESOLUTION|>--- conflicted
+++ resolved
@@ -112,7 +112,7 @@
     <Compile Include="core\BufferUtil.cs" />
     <Compile Include="mesh\Remesher.cs" />
     <Compile Include="mesh\MeshUtil.cs" />
-<<<<<<< HEAD
+    <Compile Include="mesh\MeshWeights.cs" />
     <Compile Include="curve\Arc2.cs" />
     <Compile Include="curve\PolyLine2d.cs" />
     <Compile Include="curve\PlanarComplex.cs" />
@@ -143,9 +143,6 @@
     <Compile Include="intersection\IntrLine3Box3.cs" />
     <Compile Include="intersection\IntrSegment3Box3.cs" />
     <Compile Include="intersection\IntrRay3Box3.cs" />
-=======
-    <Compile Include="mesh\MeshWeights.cs" />
->>>>>>> 8e570f76
   </ItemGroup>
   <ItemGroup>
     <Folder Include="interfaces\" />
