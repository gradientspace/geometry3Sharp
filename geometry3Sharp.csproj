﻿<?xml version="1.0" encoding="utf-8"?>
<Project ToolsVersion="14.0" DefaultTargets="Build" xmlns="http://schemas.microsoft.com/developer/msbuild/2003">
  <Import Project="$(MSBuildExtensionsPath)\$(MSBuildToolsVersion)\Microsoft.Common.props" Condition="Exists('$(MSBuildExtensionsPath)\$(MSBuildToolsVersion)\Microsoft.Common.props')" />
  <PropertyGroup>
    <Configuration Condition=" '$(Configuration)' == '' ">Debug</Configuration>
    <Platform Condition=" '$(Platform)' == '' ">AnyCPU</Platform>
    <ProjectGuid>{0C518DDA-28FE-44CA-9AB0-F9773974F13A}</ProjectGuid>
    <OutputType>Library</OutputType>
    <AppDesignerFolder>Properties</AppDesignerFolder>
    <RootNamespace>g3</RootNamespace>
    <AssemblyName>geometry3</AssemblyName>
    <TargetFrameworkVersion>v4.6</TargetFrameworkVersion>
    <FileAlignment>512</FileAlignment>
    <TargetFrameworkProfile />
  </PropertyGroup>
  <PropertyGroup Condition=" '$(Configuration)|$(Platform)' == 'Debug|AnyCPU' ">
    <DebugSymbols>true</DebugSymbols>
    <DebugType>full</DebugType>
    <Optimize>false</Optimize>
    <OutputPath>bin\Debug\</OutputPath>
    <DefineConstants>DEBUG;TRACE</DefineConstants>
    <ErrorReport>prompt</ErrorReport>
    <WarningLevel>4</WarningLevel>
    <AllowUnsafeBlocks>true</AllowUnsafeBlocks>
    <PlatformTarget>AnyCPU</PlatformTarget>
  </PropertyGroup>
  <PropertyGroup Condition=" '$(Configuration)|$(Platform)' == 'Release|AnyCPU' ">
    <DebugType>pdbonly</DebugType>
    <Optimize>true</Optimize>
    <OutputPath>bin\Release\</OutputPath>
    <DefineConstants>TRACE</DefineConstants>
    <ErrorReport>prompt</ErrorReport>
    <WarningLevel>4</WarningLevel>
    <AllowUnsafeBlocks>true</AllowUnsafeBlocks>
    <PlatformTarget>AnyCPU</PlatformTarget>
  </PropertyGroup>
  <ItemGroup>
    <Reference Include="System" />
    <Reference Include="System.Core" />
    <Reference Include="System.Xml.Linq" />
    <Reference Include="System.Data.DataSetExtensions" />
    <Reference Include="Microsoft.CSharp" />
    <Reference Include="System.Data" />
    <Reference Include="System.Net.Http" />
    <Reference Include="System.Xml" />
  </ItemGroup>
  <ItemGroup>
    <Compile Include="approximation\BiArcFit2.cs" />
    <Compile Include="approximation\GaussPointsFit3.cs" />
    <Compile Include="approximation\OrthogonalPlaneFit3.cs" />
    <Compile Include="color\Colorb.cs" />
    <Compile Include="color\Colorf.cs" />
    <Compile Include="color\ColorHSV.cs" />
    <Compile Include="color\ColorMap.cs" />
    <Compile Include="color\ColorMixer.cs" />
    <Compile Include="comp_geom\GraphCells2d.cs" />
    <Compile Include="comp_geom\GraphSplitter2d.cs" />
    <Compile Include="comp_geom\SphericalFibonacciPointSet.cs" />
    <Compile Include="containment\ContMinBox2.cs" />
    <Compile Include="containment\ContMinCircle2.cs" />
    <Compile Include="comp_geom\ConvexHull2.cs" />
    <Compile Include="core\CommandArgumentSet.cs" />
    <Compile Include="core\DijkstraGraphDistance.cs" />
    <Compile Include="core\DVector.cs" />
    <Compile Include="core\FileSystemUtils.cs" />
    <Compile Include="core\g3Iterators.cs" />
    <Compile Include="core\gParallel.cs" />
    <Compile Include="core\HashUtil.cs" />
    <Compile Include="core\HBitArray.cs" />
    <Compile Include="core\Indexing.cs" />
    <Compile Include="core\DynamicPriorityQueue.cs" />
    <Compile Include="core\IndexPriorityQueue.cs" />
    <Compile Include="core\ProfileUtil.cs" />
    <Compile Include="core\RefCountVector.cs" />
    <Compile Include="core\SafeCollections.cs" />
    <Compile Include="core\SmallListSet.cs" />
    <Compile Include="core\Snapping.cs" />
    <Compile Include="core\SparseList.cs" />
    <Compile Include="core\TagSet.cs" />
    <Compile Include="core\Units.cs" />
    <Compile Include="core\DVectorArray.cs" />
    <Compile Include="core\VectorArray.cs" />
    <Compile Include="core\ProgressCancel.cs" />
    <Compile Include="curve\BaseCurve2.cs" />
    <Compile Include="curve\BezierCurve2.cs" />
    <Compile Include="curve\BSplineBasis.cs" />
    <Compile Include="curve\Circle2.cs" />
    <Compile Include="curve\CurveResampler.cs" />
    <Compile Include="comp_geom\Arrangement2d.cs" />
    <Compile Include="curve\DGraph.cs" />
    <Compile Include="curve\DGraph2Resampler.cs" />
    <Compile Include="curve\DGraph2Util.cs" />
    <Compile Include="curve\DGraph3.cs" />
    <Compile Include="curve\DGraph3Util.cs" />
    <Compile Include="curve\Ellipse2.cs" />
    <Compile Include="curve\LaplacianCurveDeformer.cs" />
    <Compile Include="curve\PlanarSolid2d.cs" />
    <Compile Include="curve\NURBSCurve2.cs" />
    <Compile Include="curve\PolygonFont2d.cs" />
    <Compile Include="curve\PolySimplification2.cs" />
    <Compile Include="curve\SculptCurveDeformers.cs" />
    <Compile Include="distance\DistPoint2Box2.cs" />
    <Compile Include="distance\DistSegment2Segment2.cs" />
    <Compile Include="distance\DistLine2Segment2.cs" />
    <Compile Include="distance\DistLine2Line2.cs" />
    <Compile Include="distance\DistPoint2Circle2.cs" />
    <Compile Include="distance\DistPoint3Cylinder3.cs" />
    <Compile Include="distance\DistPoint3Circle3.cs" />
    <Compile Include="implicit\CachingGridImplicit3d.cs" />
    <Compile Include="implicit\CachingMeshSDF.cs" />
    <Compile Include="implicit\FalloffFunctions.cs" />
    <Compile Include="implicit\GridImplicits3d.cs" />
    <Compile Include="implicit\Implicit2d.cs" />
    <Compile Include="implicit\Implicit3d.cs" />
    <Compile Include="implicit\ImplicitFieldSampler3d.cs" />
    <Compile Include="implicit\ImplicitOperators.cs" />
    <Compile Include="implicit\MarchingQuads.cs" />
    <Compile Include="intersection\IntrLine3AxisAlignedBox3.cs" />
    <Compile Include="intersection\IntrRay3AxisAlignedBox3.cs" />
    <Compile Include="intersection\IntrLine2Segment2.cs" />
    <Compile Include="intersection\IntrTriangle3Triangle3.cs" />
    <Compile Include="io\BinaryG3ReaderWriter.cs" />
    <Compile Include="io\MaterialTypes.cs" />
    <Compile Include="io\OFFReader.cs" />
    <Compile Include="io\OFFWriter.cs" />
    <Compile Include="io\STLReader.cs" />
    <Compile Include="io\STLWriter.cs" />
    <Compile Include="io\gSerialization.cs" />
    <Compile Include="math\AxisAlignedBox2i.cs" />
    <Compile Include="math\AxisAlignedBox3i.cs" />
    <Compile Include="math\BoundsUtil.cs" />
    <Compile Include="math\FastWindingMath.cs" />
    <Compile Include="math\Frame3f.cs" />
    <Compile Include="math\IndexTypes.cs" />
    <Compile Include="math\IndexUtil.cs" />
    <Compile Include="math\Integrate1d.cs" />
    <Compile Include="math\Interval1i.cs" />
    <Compile Include="math\MathUtil.cs" />
    <Compile Include="math\Matrix2f.cs" />
    <Compile Include="math\Matrix2d.cs" />
    <Compile Include="math\Matrix3d.cs" />
    <Compile Include="math\Matrix3f.cs" />
    <Compile Include="math\MatrixUtil.cs" />
    <Compile Include="math\Plane3.cs" />
    <Compile Include="math\PrimalQuery2d.cs" />
    <Compile Include="math\Quaterniond.cs" />
    <Compile Include="math\Quaternionf.cs" />
    <Compile Include="math\Query2.cs" />
    <Compile Include="math\Query2Integer.cs" />
    <Compile Include="math\QueryTuple2d.cs" />
    <Compile Include="math\ScalarMap.cs" />
    <Compile Include="math\TransformSequence2.cs" />
    <Compile Include="math\TransformSequence.cs" />
    <Compile Include="math\Vector2d.cs" />
    <Compile Include="math\Vector2f.cs" />
    <Compile Include="math\Vector2i.cs" />
    <Compile Include="math\Vector4d.cs" />
    <Compile Include="math\Vector4f.cs" />
    <Compile Include="math\VectorTuple.cs" />
    <Compile Include="mesh\DMesh3Changes.cs" />
    <Compile Include="mesh\DSubmesh3Set.cs" />
    <Compile Include="mesh\MeshCaches.cs" />
    <Compile Include="mesh\MeshPointSets.cs" />
    <Compile Include="mesh\MeshRefinerBase.cs" />
    <Compile Include="mesh\NTMesh3.cs" />
    <Compile Include="mesh\DSubmesh3.cs" />
    <Compile Include="mesh\EdgeLoop.cs" />
    <Compile Include="mesh\EdgeLoopRemesher.cs" />
    <Compile Include="mesh\FaceGroupOptimizer.cs" />
    <Compile Include="mesh\FaceGroupUtil.cs" />
    <Compile Include="mesh\MeshIndexUtil.cs" />
    <Compile Include="mesh\MeshConstraintUtil.cs" />
    <Compile Include="mesh\MeshDecomposition.cs" />
    <Compile Include="mesh\MeshEditor.cs" />
    <Compile Include="mesh\MeshIterators.cs" />
    <Compile Include="mesh\MeshNormals.cs" />
    <Compile Include="mesh\MeshUVSet.cs" />
    <Compile Include="mesh\RegionRemesher.cs" />
    <Compile Include="mesh\SimpleQuadMesh.cs" />
    <Compile Include="mesh_generators\ArrowGenerators.cs" />
    <Compile Include="mesh_generators\PointsMeshGenerators.cs" />
    <Compile Include="mesh_generators\SphereGenerators.cs" />
    <Compile Include="mesh_generators\BoxGenerators.cs" />
    <Compile Include="mesh_generators\CylinderGenerators.cs" />
    <Compile Include="mesh_generators\DiscGenerators.cs" />
    <Compile Include="mesh\DMesh3.cs" />
    <Compile Include="mesh\DMesh3Builder.cs" />
    <Compile Include="mesh\DMesh3_debug.cs" />
    <Compile Include="mesh\DMesh3_edge_operators.cs" />
    <Compile Include="mesh\IMesh.cs" />
    <Compile Include="io\MeshIO.cs" />
    <Compile Include="io\OBJReader.cs" />
    <Compile Include="io\OBJWriter.cs" />
    <Compile Include="io\StandardMeshReader.cs" />
    <Compile Include="io\StandardMeshWriter.cs" />
    <Compile Include="mesh_generators\MarchingCubes.cs" />
    <Compile Include="mesh_generators\TriangulatedPolygonGenerator.cs" />
    <Compile Include="mesh_generators\VoxelSurfaceGenerator.cs" />
    <Compile Include="mesh_ops\MeshExtrudeMesh.cs" />
    <Compile Include="mesh_ops\MeshExtrudeFaces.cs" />
    <Compile Include="mesh_ops\MeshInsertPolygon.cs" />
    <Compile Include="mesh_ops\MeshInsertUVPolyCurve.cs" />
    <Compile Include="mesh_ops\MeshIsoCurves.cs" />
    <Compile Include="mesh_ops\MeshLocalParam.cs" />
    <Compile Include="mesh_ops\LaplacianMeshSmoother.cs" />
    <Compile Include="mesh_ops\LaplacianMeshDeformer.cs" />
    <Compile Include="mesh\MeshConstraints.cs" />
    <Compile Include="mesh_generators\MeshGenerators.cs" />
    <Compile Include="mesh\MeshMeasurements.cs" />
    <Compile Include="mesh\MeshTransforms.cs" />
    <Compile Include="mesh_generators\PlaneGenerators.cs" />
    <Compile Include="mesh_ops\MeshExtrudeLoop.cs" />
    <Compile Include="mesh_ops\MeshICP.cs" />
    <Compile Include="mesh_ops\MeshIterativeSmooth.cs" />
    <Compile Include="mesh_ops\MeshLoopClosure.cs" />
    <Compile Include="mesh_ops\MeshLoopSmooth.cs" />
    <Compile Include="mesh_ops\MeshOps.cs" />
    <Compile Include="mesh_ops\PlanarHoleFiller.cs" />
    <Compile Include="mesh_ops\RegionOperator.cs" />
    <Compile Include="mesh_ops\SimpleHoleFiller.cs" />
    <Compile Include="mesh_selection\MeshBoundaryLoops.cs" />
    <Compile Include="mesh_selection\MeshConnectedComponents.cs" />
    <Compile Include="mesh_selection\MeshEdgeSelection.cs" />
    <Compile Include="mesh_selection\MeshFaceSelection.cs" />
    <Compile Include="mesh_selection\MeshFacesFromLoop.cs" />
    <Compile Include="mesh_selection\MeshRegionBoundaryLoops.cs" />
    <Compile Include="mesh_selection\MeshVertexSelection.cs" />
    <Compile Include="Properties\AssemblyInfo.cs" />
    <Compile Include="mesh\SimpleMesh.cs" />
    <Compile Include="core\Util.cs" />
    <Compile Include="math\Vector3d.cs" />
    <Compile Include="math\Vector3i.cs" />
    <Compile Include="math\Vector3f.cs" />
    <Compile Include="queries\MeshValidation.cs" />
    <Compile Include="shapes3\Cylinder3.cs" />
    <Compile Include="solvers\DenseMatrix.cs" />
    <Compile Include="solvers\DenseVector.cs" />
    <Compile Include="solvers\IMatrix.cs" />
    <Compile Include="solvers\PackedSparseMatrix.cs" />
    <Compile Include="solvers\FastQuaternionSVD.cs" />
    <Compile Include="solvers\SingularValueDecomposition.cs" />
    <Compile Include="solvers\SparseMatrix.cs" />
    <Compile Include="solvers\SparseSymmetricCG.cs" />
    <Compile Include="solvers\SymmetricEigenSolver.cs" />
    <Compile Include="spatial\BasicIntersectionTargets.cs" />
    <Compile Include="spatial\BasicProjectionTargets.cs" />
    <Compile Include="distance\Distance.cs" />
    <Compile Include="queries\MeshQueries.cs" />
    <Compile Include="queries\RayIntersection.cs" />
    <Compile Include="math\AxisAlignedBox2f.cs" />
    <Compile Include="math\AxisAlignedBox3d.cs" />
    <Compile Include="math\AxisAlignedBox3f.cs" />
    <Compile Include="math\Line3.cs" />
    <Compile Include="math\Ray3.cs" />
    <Compile Include="math\Segment2.cs" />
    <Compile Include="math\Segment3.cs" />
    <Compile Include="mesh_generators\GenCylGenerators.cs" />
    <Compile Include="mesh_generators\RevolveGenerator.cs" />
    <Compile Include="curve\ArcLengthParam.cs" />
    <Compile Include="curve\CurveGenerators.cs" />
    <Compile Include="curve\CurveUtils.cs" />
    <Compile Include="curve\DCurve3.cs" />
    <Compile Include="curve\ICurve.cs" />
    <Compile Include="curve\Polygon2d.cs" />
    <Compile Include="curve\SimpleCurveDeformers.cs" />
    <Compile Include="distance\DistLine3Ray3.cs" />
    <Compile Include="distance\DistRay3Ray3.cs" />
    <Compile Include="distance\DistRay3Segment3.cs" />
    <Compile Include="curve\PolyLine2f.cs" />
    <Compile Include="core\BufferUtil.cs" />
    <Compile Include="mesh\Remesher.cs" />
    <Compile Include="mesh\MeshUtil.cs" />
    <Compile Include="mesh\MeshWeights.cs" />
    <Compile Include="curve\Arc2.cs" />
    <Compile Include="curve\PolyLine2d.cs" />
    <Compile Include="curve\PlanarComplex.cs" />
    <Compile Include="curve\CurveSampler2.cs" />
    <Compile Include="math\AxisAlignedBox2d.cs" />
    <Compile Include="curve\ParametricCurveSequence2.cs" />
    <Compile Include="distance\DistLine3Segment3.cs" />
    <Compile Include="distance\DistLine3Triangle3.cs" />
    <Compile Include="distance\DistPoint3Triangle3.cs" />
    <Compile Include="distance\DistSegment3Triangle3.cs" />
    <Compile Include="distance\DistTriangle3Triangle3.cs" />
    <Compile Include="intersection\IntrRay3Triangle3.cs" />
    <Compile Include="math\Triangle3.cs" />
    <Compile Include="intersection\IntrSegment2Segment2.cs" />
    <Compile Include="intersection\IntrLine2Line2.cs" />
    <Compile Include="math\Line2.cs" />
    <Compile Include="intersection\Intersector1.cs" />
    <Compile Include="math\Interval1d.cs" />
    <Compile Include="curve\GeneralPolygon2d.cs" />
    <Compile Include="curve\EllipseArc2.cs" />
    <Compile Include="math\Triangle2.cs" />
    <Compile Include="intersection\IntrLine2Triangle2.cs" />
    <Compile Include="intersection\IntrSegment2Triangle2.cs" />
    <Compile Include="intersection\IntrTriangle2Triangle2.cs" />
    <Compile Include="math\Box3.cs" />
    <Compile Include="math\Box2.cs" />
    <Compile Include="intersection\IntrLine3Box3.cs" />
    <Compile Include="intersection\IntrSegment3Box3.cs" />
    <Compile Include="intersection\IntrRay3Box3.cs" />
    <Compile Include="shapes3\Circle3.cs" />
    <Compile Include="spatial\BiGrid3.cs" />
    <Compile Include="spatial\Bitmap3.cs" />
    <Compile Include="spatial\DCurveBoxTree.cs" />
    <Compile Include="spatial\DCurveProjection.cs" />
    <Compile Include="spatial\DenseGrid2.cs" />
    <Compile Include="spatial\DenseGrid3.cs" />
    <Compile Include="spatial\EditMeshSpatial.cs" />
    <Compile Include="spatial\MeshScalarSamplingGrid.cs" />
    <Compile Include="spatial\MeshWindingNumberGrid.cs" />
    <Compile Include="spatial\PointAABBTree3.cs" />
    <Compile Include="spatial\DMeshAABBTree.cs" />
    <Compile Include="spatial\DSparseGrid3.cs" />
    <Compile Include="spatial\GridIndexing2.cs" />
    <Compile Include="spatial\GridIndexing.cs" />
    <Compile Include="spatial\MeshSignedDistanceGrid.cs" />
    <Compile Include="spatial\NormalHistogram.cs" />
    <Compile Include="spatial\PointSetHashtable.cs" />
    <Compile Include="spatial\TriangleBinsGrid2d.cs" />
    <Compile Include="spatial\PointHashGrid2d.cs" />
    <Compile Include="spatial\PointHashGrid3d.cs" />
    <Compile Include="spatial\Polygon2dBoxTree.cs" />
    <Compile Include="spatial\SegmentHashGrid.cs" />
    <Compile Include="spatial\SpatialFunctions.cs" />
    <Compile Include="spatial\SpatialInterfaces.cs" />
    <Compile Include="io\MeshIOUtil.cs" />
    <Compile Include="curve\CurveUtils2.cs" />
    <Compile Include="curve\PolyLine3d.cs" />
    <Compile Include="spatial\SegmentSet2d.cs" />
    <Compile Include="mesh_ops\MeshPlaneCut.cs" />
    <Compile Include="mesh\EdgeSpan.cs" />
    <Compile Include="core\DeepCopy.cs" />
    <Compile Include="core\g3Interfaces.cs" />
    <Compile Include="curve\DGraph2.cs" />
    <Compile Include="mesh\Reducer.cs" />
    <Compile Include="core\MemoryPool.cs" />
    <Compile Include="approximation\QuadraticFit2.cs" />
    <Compile Include="io\SVGWriter.cs" />
    <Compile Include="containment\ContBox3.cs" />
    <Compile Include="queries\IntersectionUtil.cs" />
    <Compile Include="containment\TilingUtil.cs" />
    <Compile Include="curve\Hexagon2.cs" />
    <Compile Include="solvers\CholeskyDecomposition.cs" />
    <Compile Include="spatial\Bitmap2.cs" />
<<<<<<< HEAD
    <Compile Include="io\DS3Reader.cs" />
=======
    <Compile Include="supports\BlockSupportGenerator.cs" />
    <Compile Include="supports\GraphSupportGenerator.cs" />
    <Compile Include="supports\GraphTubeMesher.cs" />
>>>>>>> b78cbfc7
  </ItemGroup>
  <ItemGroup>
    <Folder Include="interfaces\" />
  </ItemGroup>
  <ItemGroup>
    <None Include=".gitignore" />
    <None Include="LICENSE" />
    <None Include="README.md" />
  </ItemGroup>
  <Import Project="$(MSBuildToolsPath)\Microsoft.CSharp.targets" />
  <!-- To modify your build process, add your task inside one of the targets below and uncomment it. 
       Other similar extension points exist, see Microsoft.Common.targets.
  <Target Name="BeforeBuild">
  </Target>
  <Target Name="AfterBuild">
  </Target>
  -->
</Project><|MERGE_RESOLUTION|>--- conflicted
+++ resolved
@@ -344,13 +344,10 @@
     <Compile Include="curve\Hexagon2.cs" />
     <Compile Include="solvers\CholeskyDecomposition.cs" />
     <Compile Include="spatial\Bitmap2.cs" />
-<<<<<<< HEAD
     <Compile Include="io\DS3Reader.cs" />
-=======
     <Compile Include="supports\BlockSupportGenerator.cs" />
     <Compile Include="supports\GraphSupportGenerator.cs" />
     <Compile Include="supports\GraphTubeMesher.cs" />
->>>>>>> b78cbfc7
   </ItemGroup>
   <ItemGroup>
     <Folder Include="interfaces\" />
